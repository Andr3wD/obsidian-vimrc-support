--- conflicted
+++ resolved
@@ -1,558 +1,503 @@
-import * as keyFromAccelerator from 'keyboardevent-from-electron-accelerator';
-import { Notice, App, MarkdownView, Plugin, PluginSettingTab, Setting, TFile } from 'obsidian';
-
-declare const CodeMirror: any;
-
-interface Settings {
-	vimrcFileName: string,
-	displayChord: boolean,
-	displayVimMode: boolean,
-	fixedNormalModeLayout: boolean,
-	capturedKeyboardMap: Record<string, string>
-}
-
-const DEFAULT_SETTINGS: Settings = {
-	vimrcFileName: ".obsidian.vimrc",
-	displayChord: false,
-	displayVimMode: false,
-	fixedNormalModeLayout: false,
-	capturedKeyboardMap: {}
-}
-
-const enum vimStatus {
-	normal = "🟢",
-	insert = "🟠",
-	replace = "🔴",
-	visual = "🟡"
-}
-
-// NOTE: to future maintainers, please make sure all mapping commands are included in this array.
-const mappingCommands: String[] = [
-	"map",
-	"nmap",
-	"noremap",
-]
-
-function sleep(ms: number) {
-	return new Promise(resolve => setTimeout(resolve, ms));
-}
-
-export default class VimrcPlugin extends Plugin {
-	settings: Settings;
-
-	private lastYankBuffer = new Array<string>(0);
-	private lastSystemClipboard = "";
-	private yankToSystemClipboard: boolean = false;
-	private currentKeyChord: any = [];
-	private vimChordStatusBar: HTMLElement = null;
-	private vimStatusBar: HTMLElement = null;
-	private currentVimStatus: vimStatus = vimStatus.normal;
-	private customVimKeybinds: { [name: string]: boolean } = {};
-	private currentSelection: CodeMirror.Range = null;
-	private isInsertMode: boolean = false;
-
-	async captureKeyboardLayout() {
-		// This is experimental API and it might break at some point:
-		// https://developer.mozilla.org/en-US/docs/Web/API/KeyboardLayoutMap
-		let keyMap: Record<string, string> = {};
-		let layout = await (navigator as any).keyboard.getLayoutMap();
-		let doneIterating = new Promise((resolve, reject) => {
-			let counted = 0;
-			layout.forEach((value: any, index: any) => {
-				keyMap[index] = value;
-				counted += 1;
-				if (counted === layout.size)
-					resolve();
-			});
-		});
-		await doneIterating;
-		new Notice('Keyboard layout captured');
-		return keyMap;
-	}
-
-	async onload() {
-		console.log('loading Vimrc plugin');
-
-		await this.loadSettings();
-		this.addSettingTab(new SettingsTab(this.app, this))
-
-		this.registerEvent(this.app.workspace.on('file-open', (file: TFile) => {
-			const VIMRC_FILE_NAME = this.settings.vimrcFileName;
-			this.app.vault.adapter.read(VIMRC_FILE_NAME).
-				then((lines) => this.readVimInit(lines)).
-				catch(error => { console.log('Error loading vimrc file', VIMRC_FILE_NAME, 'from the vault root', error) });
-		}));
-
-		this.registerDomEvent(document, 'click', () => {
-			this.captureYankBuffer();
-		});
-		this.registerDomEvent(document, 'keyup', () => {
-			this.captureYankBuffer();
-		});
-		this.registerDomEvent(document, 'focusin', () => {
-			this.captureYankBuffer();
-		})
-	}
-
-	async loadSettings() {
-		const data = await this.loadData();
-		this.settings = Object.assign({}, DEFAULT_SETTINGS, data);
-	}
-
-	async saveSettings() {
-		await this.saveData(this.settings);
-	}
-
-	onunload() {
-		console.log('unloading Vimrc plugin (but Vim commands that were already loaded will still work)');
-	}
-
-	private getActiveView(): MarkdownView {
-		return this.app.workspace.getActiveViewOfType(MarkdownView);
-	}
-
-	private getEditor(view: MarkdownView): CodeMirror.Editor {
-		return view.sourceMode?.cmEditor;
-	}
-
-	readVimInit(vimCommands: string) {
-		let view = this.getActiveView();
-		if (view) {
-			var cmEditor = this.getEditor(view);
-			if (cmEditor && !CodeMirror.Vim.loadedVimrc) {
-				this.defineBasicCommands(CodeMirror.Vim);
-				this.defineSendKeys(CodeMirror.Vim);
-				this.defineObCommand(CodeMirror.Vim);
-				this.defineSurround(CodeMirror.Vim);
-				this.defineFixedLayout();
-
-				CodeMirror.on(cmEditor, "vim-mode-change", (modeObj: any) => {
-					this.isInsertMode = modeObj.mode === 'insert';
-				});
-
-				// Record the position of selections
-				CodeMirror.on(cmEditor, "cursorActivity", async (cm: any) => {
-					this.currentSelection = cm.listSelections()[0]
-				})
-
-<<<<<<< HEAD
-				// Function to surround selected text or highlighted word.
-				var surroundFunc = (cm: CodeMirror.Editor, params: any) => {
-					if (!params?.args?.length || params.args.length != 2) {
-						throw new Error("surround requires exactly 2 parameters: prefix and postfix text.")
-					}
-					let beginning = params.args[0] // Get the beginning surround text
-					let ending = params.args[1] // Get the ending surround text
-					if (this.currentSelection.anchor == this.currentSelection.head) {
-						// No range of selected text, so select word.
-						let wordRange = cmEditor.findWordAt(this.currentSelection.anchor)
-						let currText = cmEditor.getRange(wordRange.from(), wordRange.to())
-						cmEditor.replaceRange(beginning + currText + ending, wordRange.from(), wordRange.to())
-					} else {
-						let currText = cmEditor.getRange(this.currentSelection.from(), this.currentSelection.to())
-						cmEditor.replaceRange(beginning + currText + ending, this.currentSelection.from(), this.currentSelection.to())
-					}
-				}
-
-				CodeMirror.Vim.defineEx("surround", "", surroundFunc);
-
-				CodeMirror.Vim.defineEx("pasteinto", "", (cm: CodeMirror.Editor, params: any) => {
-					// Using the register for when this.yankToSystemClipboard == false
-					surroundFunc(cm, { args: ["[", "](" + CodeMirror.Vim.getRegisterController().getRegister('yank').keyBuffer + ")"] })
-				})
-
-				// Handle the surround dialog input
-				var surroundDialogCallback = (value: string) => {
-					if ((/^\[+$/).test(value)) { // check for 1-inf [ and match them with ]
-						surroundFunc(cmEditor, { args: [value, "]".repeat(value.length)] })
-					} else if ((/^\(+$/).test(value)) { // check for 1-inf ( and match them with )
-						surroundFunc(cmEditor, { args: [value, ")".repeat(value.length)] })
-					} else if ((/^\{+$/).test(value)) { // check for 1-inf { and match them with }
-						surroundFunc(cmEditor, { args: [value, "}".repeat(value.length)] })
-					} else { // Else, just put it before and after.
-						surroundFunc(cmEditor, { args: [value, value] })
-					}
-				}
-
-				CodeMirror.Vim.defineOperator("surroundOperator", (cm: any, args: any, ranges: any) => {
-					let p = "<span>Surround with: <input type='text'></span>"
-					cm.openDialog(p, surroundDialogCallback, { bottom: true, selectValueOnOpen: false })
-				})
-
-
-				CodeMirror.Vim.mapCommand("<A-y>s", "operator", "surroundOperator")
-				// CodeMirror.Vim.mapCommand("<A-d>s", "operator", "surroundOperator")
-
-				// Record the position of selections
-				CodeMirror.on(cmEditor, "cursorActivity", async (cm: any) => {
-					this.currentSelection = cm.listSelections()[cm.listSelections().length-1] // Get 'last' selection of all selections.
-				})
-
-=======
->>>>>>> 6cf7ccae
-				vimCommands.split("\n").forEach(
-					function (line: string, index: number, arr: [string]) {
-						if (line.trim().length > 0 && line.trim()[0] != '"') {
-							let split = line.split(" ")
-							if (mappingCommands.includes(split[0])) {
-								// Have to do this because "vim-command-done" event doesn't actually work properly, or something.
-								this.customVimKeybinds[split[1]] = true
-							}
-							CodeMirror.Vim.handleEx(cmEditor, line);
-						}
-					}.bind(this) // Faster than an arrow function. https://stackoverflow.com/questions/50375440/binding-vs-arrow-function-for-react-onclick-event
-				)
-
-				this.prepareChordDisplay();
-				this.prepareVimModeDisplay();
-
-				// Make sure that we load it just once per CodeMirror instance.
-				// This is supposed to work because the Vim state is kept at the keymap level, hopefully
-				// there will not be bugs caused by operations that are kept at the object level instead
-				CodeMirror.Vim.loadedVimrc = true;
-			}
-		}
-	}
-
-	defineBasicCommands(vimObject: any) {
-		vimObject.defineOption('clipboard', '', 'string', ['clip'], (value: string, cm: any) => {
-			if (value) {
-				if (value.trim() == 'unnamed' || value.trim() == 'unnamedplus') {
-					if (!this.yankToSystemClipboard) {
-						this.yankToSystemClipboard = true;
-						console.log("Vim is now set to yank to system clipboard.");
-					}
-				} else {
-					throw new Error("Unrecognized clipboard option, supported are 'unnamed' and 'unnamedplus' (and they do the same)")
-				}
-			}
-		});
-
-		vimObject.defineOption('tabstop', 4, 'number', [], (value: number, cm: any) => {
-			if (value && cm) {
-				cm.setOption('tabSize', value);
-			}
-		});
-
-		vimObject.defineEx('iunmap', '', (cm: any, params: any) => {
-			if (params.argString.trim()) {
-				CodeMirror.Vim.unmap(params.argString.trim(), 'insert');
-			}
-		});
-
-		vimObject.defineEx('noremap', '', (cm: any, params: any) => {
-			if (!params?.args?.length) {
-				throw new Error('Invalid mapping: noremap');
-			}
-
-			if (params.argString.trim()) {
-				CodeMirror.Vim.noremap.apply(CodeMirror.Vim, params.args);
-			}
-		});
-
-		// Allow the user to register an Ex command
-		vimObject.defineEx('exmap', '', (cm: any, params: any) => {
-			if (params?.args?.length && params.args.length < 2) {
-				throw new Error(`exmap requires at least 2 parameters: [name] [actions...]`);
-			}
-			let commandName = params.args[0];
-			params.args.shift();
-			let commandContent = params.args.join(' ');
-			// The content of the user's Ex command is just the remaining parameters of the exmap command
-			CodeMirror.Vim.defineEx(commandName, '', (cm: any, params: any) => {
-				CodeMirror.Vim.handleEx(cm, commandContent);
-			});
-		});
-	}
-
-	defineSendKeys(vimObject: any) {
-		vimObject.defineEx('sendkeys', '', async (cm: any, params: any) => {
-			if (!params?.args?.length) {
-				console.log(params);
-				throw new Error(`The sendkeys command requires a list of keys, e.g. sendKeys Ctrl+p a b Enter`);
-			}
-
-			let allGood = true;
-			let events: KeyboardEvent[] = [];
-			for (const key of params.args) {
-				if (key.startsWith('wait')) {
-					const delay = key.slice(4);
-					await sleep(delay * 1000);
-				}
-				else {
-					let keyEvent: KeyboardEvent = null;
-					try {
-						keyEvent = new KeyboardEvent('keydown', keyFromAccelerator.toKeyEvent(key));
-						events.push(keyEvent);
-					}
-					catch (e) {
-						allGood = false;
-						throw new Error(`Key '${key}' couldn't be read as an Electron Accelerator`);
-					}
-					if (allGood) {
-						for (keyEvent of events)
-							window.postMessage(JSON.parse(JSON.stringify(keyEvent)), '*');
-						// view.containerEl.dispatchEvent(keyEvent);
-					}
-				}
-			}
-		});
-	}
-
-	defineObCommand(vimObject: any) {
-		vimObject.defineEx('obcommand', '', async (cm: any, params: any) => {
-			const availableCommands = (this.app as any).commands.commands;
-			if (!params?.args?.length || params.args.length != 1) {
-				console.log(`Available commands: ${Object.keys(availableCommands).join('\n')}`)
-				throw new Error(`obcommand requires exactly 1 parameter`);
-			}
-			let view = this.getActiveView();
-			let editor = view.editor;
-			const command = params.args[0];
-			if (command in availableCommands) {
-				let callback = availableCommands[command].callback;
-				let checkCallback = availableCommands[command].checkCallback;
-				let editorCallback = availableCommands[command].editorCallback;
-				let editorCheckCallback = availableCommands[command].editorCheckCallback;
-				if (editorCheckCallback)
-					editorCheckCallback(false, editor, view);
-				else if (editorCallback)
-					editorCallback(editor, view);
-				else if (checkCallback)
-					checkCallback(false);
-				else if (callback)
-					callback();
-				else
-					throw new Error(`Command ${command} doesn't have an Obsidian callback`);
-			} else
-				throw new Error(`Command ${command} was not found, try 'obcommand' with no params to see in the developer console what's available`);
-		});
-	}
-
-	defineSurround(vimObject: any) {
-		// Function to surround selected text or highlighted word.
-		var surroundFunc = (cm: CodeMirror.Editor, params: any) => {
-			if (!params?.args?.length || params.args.length != 2) {
-				throw new Error("surround requires exactly 2 parameters: prefix and postfix text.")
-			}
-			let beginning = params.args[0] // Get the beginning surround text
-			let ending = params.args[1] // Get the ending surround text
-			if (this.currentSelection.anchor == this.currentSelection.head) {
-				// No range of selected text, so select word.
-				let wordRange = cm.findWordAt(this.currentSelection.anchor)
-				let currText = cm.getRange(wordRange.from(), wordRange.to())
-				cm.replaceRange(beginning + currText + ending, wordRange.from(), wordRange.to())
-			} else {
-				let currText = cm.getRange(this.currentSelection.from(), this.currentSelection.to())
-				cm.replaceRange(beginning + currText + ending, this.currentSelection.from(), this.currentSelection.to())
-			}
-		}
-
-		vimObject.defineEx("surround", "", surroundFunc);
-
-		vimObject.defineEx("pasteinto", "", (cm: CodeMirror.Editor, params: any) => {
-			// Using the register for when this.yankToSystemClipboard == false
-			surroundFunc(cm, { args: ["[", "](" + vimObject.Vim.getRegisterController().getRegister('yank').keyBuffer + ")"] })
-		})
-
-		let cmEditor = this.getEditor(this.getActiveView());
-		// Handle the surround dialog input
-		var surroundDialogCallback = (value: string) => {
-			if ((/^\[+$/).test(value)) { // check for 1-inf [ and match them with ]
-				surroundFunc(cmEditor, { args: [value, "]".repeat(value.length)] })
-			} else if ((/^\(+$/).test(value)) { // check for 1-inf ( and match them with )
-				surroundFunc(cmEditor, { args: [value, ")".repeat(value.length)] })
-			} else if ((/^\{+$/).test(value)) { // check for 1-inf { and match them with }
-				surroundFunc(cmEditor, { args: [value, "}".repeat(value.length)] })
-			} else { // Else, just put it before and after.
-				surroundFunc(cmEditor, { args: [value, value] })
-			}
-		}
-
-		vimObject.defineOperator("surroundOperator", (cm: any, args: any, ranges: any) => {
-			let p = "<span>Surround with: <input type='text'></span>"
-			cm.openDialog(p, surroundDialogCallback, { bottom: true, selectValueOnOpen: false })
-		})
-
-
-		vimObject.mapCommand("<A-y>s", "operator", "surroundOperator")
-
-	}
-
-	captureYankBuffer() {
-		if (this.yankToSystemClipboard) {
-			let currentBuffer = CodeMirror.Vim.getRegisterController().getRegister('yank').keyBuffer;
-			if (currentBuffer != this.lastYankBuffer) {
-				if (this.lastYankBuffer.length > 0 && currentBuffer.length > 0 && currentBuffer[0]) {
-					navigator.clipboard.writeText(currentBuffer[0]);
-					navigator.clipboard.readText().then((value) => { this.lastSystemClipboard = value; });
-				}
-				this.lastYankBuffer = currentBuffer;
-				return;
-			}
-			let currentClipboard = navigator.clipboard.readText().then((value) => {
-				if (value != this.lastSystemClipboard) {
-					let yankRegister = CodeMirror.Vim.getRegisterController().getRegister('yank')
-					yankRegister.setText(value);
-					this.lastYankBuffer = yankRegister.keyBuffer;
-					this.lastSystemClipboard = value;
-				}
-			})
-		}
-	}
-
-	prepareChordDisplay() {
-		if (this.settings.displayChord) {
-			// Add status bar item
-			this.vimChordStatusBar = this.addStatusBarItem();
-
-			// Move vimChordStatusBar to the leftmost position and center it.
-			let parent = this.vimChordStatusBar.parentElement;
-			this.vimChordStatusBar.parentElement.insertBefore(this.vimChordStatusBar, parent.firstChild);
-			this.vimChordStatusBar.style.marginRight = "auto";
-
-			let cmEditor = this.getEditor(this.getActiveView());
-			// See https://codemirror.net/doc/manual.html#vimapi_events for events.
-			CodeMirror.on(cmEditor, "vim-keypress", async (vimKey: any) => {
-				if (vimKey != "<Esc>") { // TODO figure out what to actually look for to exit commands.
-					this.currentKeyChord.push(vimKey);
-					if (this.customVimKeybinds[this.currentKeyChord.join("")] != undefined) { // Custom key chord exists.
-						this.currentKeyChord = [];
-					}
-				} else {
-					this.currentKeyChord = [];
-				}
-
-				// Build keychord text
-				let tempS = "";
-				for (const s of this.currentKeyChord) {
-					tempS += " " + s;
-				}
-				if (tempS != "") {
-					tempS += "-";
-				}
-				this.vimChordStatusBar.setText(tempS);
-			});
-			CodeMirror.on(cmEditor, "vim-command-done", async (reason: any) => { // Reset display
-				this.vimChordStatusBar.setText("");
-				this.currentKeyChord = [];
-			});
-		}
-	}
-
-	prepareVimModeDisplay() {
-		if (this.settings.displayVimMode) {
-			this.vimStatusBar = this.addStatusBarItem() // Add status bar item
-			this.vimStatusBar.setText(vimStatus.normal) // Init the vimStatusBar with normal mode
-
-			let cmEditor = this.getEditor(this.getActiveView());
-			// See https://codemirror.net/doc/manual.html#vimapi_events for events.
-			CodeMirror.on(cmEditor, "vim-mode-change", async (modeObj: any) => {
-				switch (modeObj.mode) {
-					case "insert":
-						this.currentVimStatus = vimStatus.insert;
-						break;
-					case "normal":
-						this.currentVimStatus = vimStatus.normal;
-						break;
-					case "visual":
-						this.currentVimStatus = vimStatus.visual;
-						break;
-					case "replace":
-						this.currentVimStatus = vimStatus.replace;
-						break;
-					default:
-						break;
-				}
-
-				this.vimStatusBar.setText(this.currentVimStatus);
-			});
-		}
-	}
-
-	defineFixedLayout() {
-		let cmEditor = this.getEditor(this.getActiveView());
-		cmEditor.on('keydown', (instance: CodeMirror.Editor, ev: KeyboardEvent) => {
-			if (this.settings.fixedNormalModeLayout) {
-				const keyMap = this.settings.capturedKeyboardMap;
-				if (!this.isInsertMode && !ev.shiftKey &&
-					ev.code in keyMap && ev.key != keyMap[ev.code]) {
-					CodeMirror.Vim.handleKey(instance, keyMap[ev.code], 'mapping');
-					ev.preventDefault();
-					return false;
-				}
-			}
-		});
-	}
-}
-
-class SettingsTab extends PluginSettingTab {
-	plugin: VimrcPlugin;
-
-	constructor(app: App, plugin: VimrcPlugin) {
-		super(app, plugin);
-		this.plugin = plugin;
-	}
-
-	display(): void {
-		let { containerEl } = this;
-
-		containerEl.empty();
-
-		containerEl.createEl('h2', { text: 'Vimrc Settings' });
-
-		new Setting(containerEl)
-			.setName('Vimrc file name')
-			.setDesc('Relative to vault directory (requires restart)')
-			.addText((text) => {
-				text.setPlaceholder(DEFAULT_SETTINGS.vimrcFileName);
-				text.setValue(this.plugin.settings.vimrcFileName || DEFAULT_SETTINGS.vimrcFileName);
-				text.onChange(value => {
-					this.plugin.settings.vimrcFileName = value;
-					this.plugin.saveSettings();
-				})
-			});
-
-		new Setting(containerEl)
-			.setName('Vim chord display')
-			.setDesc('Displays the current chord until completion. Ex: "<Space> f-" (requires restart)')
-			.addToggle((toggle) => {
-				toggle.setValue(this.plugin.settings.displayChord || DEFAULT_SETTINGS.displayChord);
-				toggle.onChange(value => {
-					this.plugin.settings.displayChord = value;
-					this.plugin.saveSettings();
-				})
-			});
-
-		new Setting(containerEl)
-			.setName('Vim mode display')
-			.setDesc('Displays the current vim mode (requires restart)')
-			.addToggle((toggle) => {
-				toggle.setValue(this.plugin.settings.displayVimMode || DEFAULT_SETTINGS.displayVimMode);
-				toggle.onChange(value => {
-					this.plugin.settings.displayVimMode = value;
-					this.plugin.saveSettings();
-				})
-			});
-
-		new Setting(containerEl)
-			.setName('Use a fixed keyboard layout for Normal mode')
-			.setDesc('Define a keyboard layout to always use when in Normal mode, regardless of the input language (experimental).')
-			.addButton(async (button) => {
-				button.setButtonText('Capture current layout');
-				button.onClick(async () => {
-					this.plugin.settings.capturedKeyboardMap = await this.plugin.captureKeyboardLayout();
-					this.plugin.saveSettings();
-				});
-			})
-			.addToggle((toggle) => {
-				toggle.setValue(this.plugin.settings.fixedNormalModeLayout || DEFAULT_SETTINGS.fixedNormalModeLayout);
-				toggle.onChange(async value => {
-					this.plugin.settings.fixedNormalModeLayout = value;
-					if (value && Object.keys(this.plugin.settings.capturedKeyboardMap).length === 0)
-						this.plugin.settings.capturedKeyboardMap = await this.plugin.captureKeyboardLayout();
-					this.plugin.saveSettings();
-				});
-			})
-	}
-}
+import * as keyFromAccelerator from 'keyboardevent-from-electron-accelerator';
+import { Notice, App, MarkdownView, Plugin, PluginSettingTab, Setting, TFile } from 'obsidian';
+
+declare const CodeMirror: any;
+
+interface Settings {
+	vimrcFileName: string,
+	displayChord: boolean,
+	displayVimMode: boolean,
+	fixedNormalModeLayout: boolean,
+	capturedKeyboardMap: Record<string, string>
+}
+
+const DEFAULT_SETTINGS: Settings = {
+	vimrcFileName: ".obsidian.vimrc",
+	displayChord: false,
+	displayVimMode: false,
+	fixedNormalModeLayout: false,
+	capturedKeyboardMap: {}
+}
+
+const enum vimStatus {
+	normal = "🟢",
+	insert = "🟠",
+	replace = "🔴",
+	visual = "🟡"
+}
+
+// NOTE: to future maintainers, please make sure all mapping commands are included in this array.
+const mappingCommands: String[] = [
+	"map",
+	"nmap",
+	"noremap",
+]
+
+function sleep(ms: number) {
+	return new Promise(resolve => setTimeout(resolve, ms));
+}
+
+export default class VimrcPlugin extends Plugin {
+	settings: Settings;
+
+	private lastYankBuffer = new Array<string>(0);
+	private lastSystemClipboard = "";
+	private yankToSystemClipboard: boolean = false;
+	private currentKeyChord: any = [];
+	private vimChordStatusBar: HTMLElement = null;
+	private vimStatusBar: HTMLElement = null;
+	private currentVimStatus: vimStatus = vimStatus.normal;
+	private customVimKeybinds: { [name: string]: boolean } = {};
+	private currentSelection: CodeMirror.Range = null;
+	private isInsertMode: boolean = false;
+
+	async captureKeyboardLayout() {
+		// This is experimental API and it might break at some point:
+		// https://developer.mozilla.org/en-US/docs/Web/API/KeyboardLayoutMap
+		let keyMap: Record<string, string> = {};
+		let layout = await (navigator as any).keyboard.getLayoutMap();
+		let doneIterating = new Promise((resolve, reject) => {
+			let counted = 0;
+			layout.forEach((value: any, index: any) => {
+				keyMap[index] = value;
+				counted += 1;
+				if (counted === layout.size)
+					resolve();
+			});
+		});
+		await doneIterating;
+		new Notice('Keyboard layout captured');
+		return keyMap;
+	}
+
+	async onload() {
+		console.log('loading Vimrc plugin');
+
+		await this.loadSettings();
+		this.addSettingTab(new SettingsTab(this.app, this))
+
+		this.registerEvent(this.app.workspace.on('file-open', (file: TFile) => {
+			const VIMRC_FILE_NAME = this.settings.vimrcFileName;
+			this.app.vault.adapter.read(VIMRC_FILE_NAME).
+				then((lines) => this.readVimInit(lines)).
+				catch(error => { console.log('Error loading vimrc file', VIMRC_FILE_NAME, 'from the vault root', error) });
+		}));
+
+		this.registerDomEvent(document, 'click', () => {
+			this.captureYankBuffer();
+		});
+		this.registerDomEvent(document, 'keyup', () => {
+			this.captureYankBuffer();
+		});
+		this.registerDomEvent(document, 'focusin', () => {
+			this.captureYankBuffer();
+		})
+	}
+
+	async loadSettings() {
+		const data = await this.loadData();
+		this.settings = Object.assign({}, DEFAULT_SETTINGS, data);
+	}
+
+	async saveSettings() {
+		await this.saveData(this.settings);
+	}
+
+	onunload() {
+		console.log('unloading Vimrc plugin (but Vim commands that were already loaded will still work)');
+	}
+
+	private getActiveView(): MarkdownView {
+		return this.app.workspace.getActiveViewOfType(MarkdownView);
+	}
+
+	private getEditor(view: MarkdownView): CodeMirror.Editor {
+		return view.sourceMode?.cmEditor;
+	}
+
+	readVimInit(vimCommands: string) {
+		let view = this.getActiveView();
+		if (view) {
+			var cmEditor = this.getEditor(view);
+			if (cmEditor && !CodeMirror.Vim.loadedVimrc) {
+				this.defineBasicCommands(CodeMirror.Vim);
+				this.defineSendKeys(CodeMirror.Vim);
+				this.defineObCommand(CodeMirror.Vim);
+				this.defineSurround(CodeMirror.Vim);
+				this.defineFixedLayout();
+
+				CodeMirror.on(cmEditor, "vim-mode-change", (modeObj: any) => {
+					this.isInsertMode = modeObj.mode === 'insert';
+				});
+
+				// Record the position of selections
+				CodeMirror.on(cmEditor, "cursorActivity", async (cm: any) => {
+					this.currentSelection = cm.listSelections()[0]
+				})
+
+				vimCommands.split("\n").forEach(
+					function (line: string, index: number, arr: [string]) {
+						if (line.trim().length > 0 && line.trim()[0] != '"') {
+							let split = line.split(" ")
+							if (mappingCommands.includes(split[0])) {
+								// Have to do this because "vim-command-done" event doesn't actually work properly, or something.
+								this.customVimKeybinds[split[1]] = true
+							}
+							CodeMirror.Vim.handleEx(cmEditor, line);
+						}
+					}.bind(this) // Faster than an arrow function. https://stackoverflow.com/questions/50375440/binding-vs-arrow-function-for-react-onclick-event
+				)
+
+				this.prepareChordDisplay();
+				this.prepareVimModeDisplay();
+
+				// Make sure that we load it just once per CodeMirror instance.
+				// This is supposed to work because the Vim state is kept at the keymap level, hopefully
+				// there will not be bugs caused by operations that are kept at the object level instead
+				CodeMirror.Vim.loadedVimrc = true;
+			}
+		}
+	}
+
+	defineBasicCommands(vimObject: any) {
+		vimObject.defineOption('clipboard', '', 'string', ['clip'], (value: string, cm: any) => {
+			if (value) {
+				if (value.trim() == 'unnamed' || value.trim() == 'unnamedplus') {
+					if (!this.yankToSystemClipboard) {
+						this.yankToSystemClipboard = true;
+						console.log("Vim is now set to yank to system clipboard.");
+					}
+				} else {
+					throw new Error("Unrecognized clipboard option, supported are 'unnamed' and 'unnamedplus' (and they do the same)")
+				}
+			}
+		});
+
+		vimObject.defineOption('tabstop', 4, 'number', [], (value: number, cm: any) => {
+			if (value && cm) {
+				cm.setOption('tabSize', value);
+			}
+		});
+
+		vimObject.defineEx('iunmap', '', (cm: any, params: any) => {
+			if (params.argString.trim()) {
+				CodeMirror.Vim.unmap(params.argString.trim(), 'insert');
+			}
+		});
+
+		vimObject.defineEx('noremap', '', (cm: any, params: any) => {
+			if (!params?.args?.length) {
+				throw new Error('Invalid mapping: noremap');
+			}
+
+			if (params.argString.trim()) {
+				CodeMirror.Vim.noremap.apply(CodeMirror.Vim, params.args);
+			}
+		});
+
+		// Allow the user to register an Ex command
+		vimObject.defineEx('exmap', '', (cm: any, params: any) => {
+			if (params?.args?.length && params.args.length < 2) {
+				throw new Error(`exmap requires at least 2 parameters: [name] [actions...]`);
+			}
+			let commandName = params.args[0];
+			params.args.shift();
+			let commandContent = params.args.join(' ');
+			// The content of the user's Ex command is just the remaining parameters of the exmap command
+			CodeMirror.Vim.defineEx(commandName, '', (cm: any, params: any) => {
+				CodeMirror.Vim.handleEx(cm, commandContent);
+			});
+		});
+	}
+
+	defineSendKeys(vimObject: any) {
+		vimObject.defineEx('sendkeys', '', async (cm: any, params: any) => {
+			if (!params?.args?.length) {
+				console.log(params);
+				throw new Error(`The sendkeys command requires a list of keys, e.g. sendKeys Ctrl+p a b Enter`);
+			}
+
+			let allGood = true;
+			let events: KeyboardEvent[] = [];
+			for (const key of params.args) {
+				if (key.startsWith('wait')) {
+					const delay = key.slice(4);
+					await sleep(delay * 1000);
+				}
+				else {
+					let keyEvent: KeyboardEvent = null;
+					try {
+						keyEvent = new KeyboardEvent('keydown', keyFromAccelerator.toKeyEvent(key));
+						events.push(keyEvent);
+					}
+					catch (e) {
+						allGood = false;
+						throw new Error(`Key '${key}' couldn't be read as an Electron Accelerator`);
+					}
+					if (allGood) {
+						for (keyEvent of events)
+							window.postMessage(JSON.parse(JSON.stringify(keyEvent)), '*');
+						// view.containerEl.dispatchEvent(keyEvent);
+					}
+				}
+			}
+		});
+	}
+
+	defineObCommand(vimObject: any) {
+		vimObject.defineEx('obcommand', '', async (cm: any, params: any) => {
+			const availableCommands = (this.app as any).commands.commands;
+			if (!params?.args?.length || params.args.length != 1) {
+				console.log(`Available commands: ${Object.keys(availableCommands).join('\n')}`)
+				throw new Error(`obcommand requires exactly 1 parameter`);
+			}
+			let view = this.getActiveView();
+			let editor = view.editor;
+			const command = params.args[0];
+			if (command in availableCommands) {
+				let callback = availableCommands[command].callback;
+				let checkCallback = availableCommands[command].checkCallback;
+				let editorCallback = availableCommands[command].editorCallback;
+				let editorCheckCallback = availableCommands[command].editorCheckCallback;
+				if (editorCheckCallback)
+					editorCheckCallback(false, editor, view);
+				else if (editorCallback)
+					editorCallback(editor, view);
+				else if (checkCallback)
+					checkCallback(false);
+				else if (callback)
+					callback();
+				else
+					throw new Error(`Command ${command} doesn't have an Obsidian callback`);
+			} else
+				throw new Error(`Command ${command} was not found, try 'obcommand' with no params to see in the developer console what's available`);
+		});
+	}
+
+	defineSurround(vimObject: any) {
+		// Function to surround selected text or highlighted word.
+		var surroundFunc = (cm: CodeMirror.Editor, params: any) => {
+			if (!params?.args?.length || params.args.length != 2) {
+				throw new Error("surround requires exactly 2 parameters: prefix and postfix text.")
+			}
+			let beginning = params.args[0] // Get the beginning surround text
+			let ending = params.args[1] // Get the ending surround text
+			if (this.currentSelection.anchor == this.currentSelection.head) {
+				// No range of selected text, so select word.
+				let wordRange = cm.findWordAt(this.currentSelection.anchor)
+				let currText = cm.getRange(wordRange.from(), wordRange.to())
+				cm.replaceRange(beginning + currText + ending, wordRange.from(), wordRange.to())
+			} else {
+				let currText = cm.getRange(this.currentSelection.from(), this.currentSelection.to())
+				cm.replaceRange(beginning + currText + ending, this.currentSelection.from(), this.currentSelection.to())
+			}
+		}
+
+		vimObject.defineEx("surround", "", surroundFunc);
+
+		vimObject.defineEx("pasteinto", "", (cm: CodeMirror.Editor, params: any) => {
+			// Using the register for when this.yankToSystemClipboard == false
+			surroundFunc(cm, { args: ["[", "](" + vimObject.Vim.getRegisterController().getRegister('yank').keyBuffer + ")"] })
+		})
+
+		let cmEditor = this.getEditor(this.getActiveView());
+		// Handle the surround dialog input
+		var surroundDialogCallback = (value: string) => {
+			if ((/^\[+$/).test(value)) { // check for 1-inf [ and match them with ]
+				surroundFunc(cmEditor, { args: [value, "]".repeat(value.length)] })
+			} else if ((/^\(+$/).test(value)) { // check for 1-inf ( and match them with )
+				surroundFunc(cmEditor, { args: [value, ")".repeat(value.length)] })
+			} else if ((/^\{+$/).test(value)) { // check for 1-inf { and match them with }
+				surroundFunc(cmEditor, { args: [value, "}".repeat(value.length)] })
+			} else { // Else, just put it before and after.
+				surroundFunc(cmEditor, { args: [value, value] })
+			}
+		}
+
+		vimObject.defineOperator("surroundOperator", (cm: any, args: any, ranges: any) => {
+			let p = "<span>Surround with: <input type='text'></span>"
+			cm.openDialog(p, surroundDialogCallback, { bottom: true, selectValueOnOpen: false })
+		})
+
+
+		vimObject.mapCommand("<A-y>s", "operator", "surroundOperator")
+
+	}
+
+	captureYankBuffer() {
+		if (this.yankToSystemClipboard) {
+			let currentBuffer = CodeMirror.Vim.getRegisterController().getRegister('yank').keyBuffer;
+			if (currentBuffer != this.lastYankBuffer) {
+				if (this.lastYankBuffer.length > 0 && currentBuffer.length > 0 && currentBuffer[0]) {
+					navigator.clipboard.writeText(currentBuffer[0]);
+					navigator.clipboard.readText().then((value) => { this.lastSystemClipboard = value; });
+				}
+				this.lastYankBuffer = currentBuffer;
+				return;
+			}
+			let currentClipboard = navigator.clipboard.readText().then((value) => {
+				if (value != this.lastSystemClipboard) {
+					let yankRegister = CodeMirror.Vim.getRegisterController().getRegister('yank')
+					yankRegister.setText(value);
+					this.lastYankBuffer = yankRegister.keyBuffer;
+					this.lastSystemClipboard = value;
+				}
+			})
+		}
+	}
+
+	prepareChordDisplay() {
+		if (this.settings.displayChord) {
+			// Add status bar item
+			this.vimChordStatusBar = this.addStatusBarItem();
+
+			// Move vimChordStatusBar to the leftmost position and center it.
+			let parent = this.vimChordStatusBar.parentElement;
+			this.vimChordStatusBar.parentElement.insertBefore(this.vimChordStatusBar, parent.firstChild);
+			this.vimChordStatusBar.style.marginRight = "auto";
+
+			let cmEditor = this.getEditor(this.getActiveView());
+			// See https://codemirror.net/doc/manual.html#vimapi_events for events.
+			CodeMirror.on(cmEditor, "vim-keypress", async (vimKey: any) => {
+				if (vimKey != "<Esc>") { // TODO figure out what to actually look for to exit commands.
+					this.currentKeyChord.push(vimKey);
+					if (this.customVimKeybinds[this.currentKeyChord.join("")] != undefined) { // Custom key chord exists.
+						this.currentKeyChord = [];
+					}
+				} else {
+					this.currentKeyChord = [];
+				}
+
+				// Build keychord text
+				let tempS = "";
+				for (const s of this.currentKeyChord) {
+					tempS += " " + s;
+				}
+				if (tempS != "") {
+					tempS += "-";
+				}
+				this.vimChordStatusBar.setText(tempS);
+			});
+			CodeMirror.on(cmEditor, "vim-command-done", async (reason: any) => { // Reset display
+				this.vimChordStatusBar.setText("");
+				this.currentKeyChord = [];
+			});
+		}
+	}
+
+	prepareVimModeDisplay() {
+		if (this.settings.displayVimMode) {
+			this.vimStatusBar = this.addStatusBarItem() // Add status bar item
+			this.vimStatusBar.setText(vimStatus.normal) // Init the vimStatusBar with normal mode
+
+			let cmEditor = this.getEditor(this.getActiveView());
+			// See https://codemirror.net/doc/manual.html#vimapi_events for events.
+			CodeMirror.on(cmEditor, "vim-mode-change", async (modeObj: any) => {
+				switch (modeObj.mode) {
+					case "insert":
+						this.currentVimStatus = vimStatus.insert;
+						break;
+					case "normal":
+						this.currentVimStatus = vimStatus.normal;
+						break;
+					case "visual":
+						this.currentVimStatus = vimStatus.visual;
+						break;
+					case "replace":
+						this.currentVimStatus = vimStatus.replace;
+						break;
+					default:
+						break;
+				}
+
+				this.vimStatusBar.setText(this.currentVimStatus);
+			});
+		}
+	}
+
+	defineFixedLayout() {
+		let cmEditor = this.getEditor(this.getActiveView());
+		cmEditor.on('keydown', (instance: CodeMirror.Editor, ev: KeyboardEvent) => {
+			if (this.settings.fixedNormalModeLayout) {
+				const keyMap = this.settings.capturedKeyboardMap;
+				if (!this.isInsertMode && !ev.shiftKey &&
+					ev.code in keyMap && ev.key != keyMap[ev.code]) {
+					CodeMirror.Vim.handleKey(instance, keyMap[ev.code], 'mapping');
+					ev.preventDefault();
+					return false;
+				}
+			}
+		});
+	}
+}
+
+class SettingsTab extends PluginSettingTab {
+	plugin: VimrcPlugin;
+
+	constructor(app: App, plugin: VimrcPlugin) {
+		super(app, plugin);
+		this.plugin = plugin;
+	}
+
+	display(): void {
+		let { containerEl } = this;
+
+		containerEl.empty();
+
+		containerEl.createEl('h2', { text: 'Vimrc Settings' });
+
+		new Setting(containerEl)
+			.setName('Vimrc file name')
+			.setDesc('Relative to vault directory (requires restart)')
+			.addText((text) => {
+				text.setPlaceholder(DEFAULT_SETTINGS.vimrcFileName);
+				text.setValue(this.plugin.settings.vimrcFileName || DEFAULT_SETTINGS.vimrcFileName);
+				text.onChange(value => {
+					this.plugin.settings.vimrcFileName = value;
+					this.plugin.saveSettings();
+				})
+			});
+
+		new Setting(containerEl)
+			.setName('Vim chord display')
+			.setDesc('Displays the current chord until completion. Ex: "<Space> f-" (requires restart)')
+			.addToggle((toggle) => {
+				toggle.setValue(this.plugin.settings.displayChord || DEFAULT_SETTINGS.displayChord);
+				toggle.onChange(value => {
+					this.plugin.settings.displayChord = value;
+					this.plugin.saveSettings();
+				})
+			});
+
+		new Setting(containerEl)
+			.setName('Vim mode display')
+			.setDesc('Displays the current vim mode (requires restart)')
+			.addToggle((toggle) => {
+				toggle.setValue(this.plugin.settings.displayVimMode || DEFAULT_SETTINGS.displayVimMode);
+				toggle.onChange(value => {
+					this.plugin.settings.displayVimMode = value;
+					this.plugin.saveSettings();
+				})
+			});
+
+		new Setting(containerEl)
+			.setName('Use a fixed keyboard layout for Normal mode')
+			.setDesc('Define a keyboard layout to always use when in Normal mode, regardless of the input language (experimental).')
+			.addButton(async (button) => {
+				button.setButtonText('Capture current layout');
+				button.onClick(async () => {
+					this.plugin.settings.capturedKeyboardMap = await this.plugin.captureKeyboardLayout();
+					this.plugin.saveSettings();
+				});
+			})
+			.addToggle((toggle) => {
+				toggle.setValue(this.plugin.settings.fixedNormalModeLayout || DEFAULT_SETTINGS.fixedNormalModeLayout);
+				toggle.onChange(async value => {
+					this.plugin.settings.fixedNormalModeLayout = value;
+					if (value && Object.keys(this.plugin.settings.capturedKeyboardMap).length === 0)
+						this.plugin.settings.capturedKeyboardMap = await this.plugin.captureKeyboardLayout();
+					this.plugin.saveSettings();
+				});
+			})
+	}
+}
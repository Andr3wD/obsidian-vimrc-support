# Obsidian Vimrc Support Plugin

This plugin loads a file of Vim commands from `VAULT_ROOT/.obsidian.vimrc`.
For users of the Obsidian.md Vim mode, this is very useful for making various settings (most notably keymaps) persist.

Note that this plugin is **not** the Vim support of Obsidian -- that support is built-in and you can perfectly use Obsidian in Vim mode without this plugin.
This plugin merely implements the ability to load a persistent configuration and adds a few extras.

## Usage

First and foremost, make sure you have the Obsidian Vim key bindings turned on -- see Editor -> Vim key bindings.

Now to keep some of your Vim settings permanent, install this plugin and put a file named `.obsidian.vimrc` in your vault root.
If you're using multiple vaults, you'll need this file on each one.

Here's a simple & useful `.obsidian.vimrc` that I'm using:

```
" Have j and k navigate visual lines rather than logical ones
nmap j gj
nmap k gk
" I like using H and L for beginning/end of line
nmap H ^
nmap L $
" Quickly remove search highlights
nmap <F9> :nohl

" Yank to system clipboard
set clipboard=unnamed

" Go back and forward with Ctrl+O and Ctrl+I
" (make sure to remove default Obsidian shortcuts for these to work)
exmap back obcommand app:go-back
nmap <C-o> :back
exmap forward obcommand app:go-forward
nmap <C-i> :forward
```

## Supported Commands

The commands that can be used are whatever CodeMirror supports.
I couldn't find a formal list anywhere but you can look for `defaultExCommandMap` in [the source code](https://github.com/codemirror/CodeMirror/blob/master/keymap/vim.js), or play around with trying commands in Obsidian's Vim mode.

In addition to that:
- The plugin skips blank lines and lines starting with Vimscript comments (`" ...`).
- Special support for yanking to system clipboard can be activated by `set clipboard=unnamed` (`unnamedplus` will do the same thing).
- Support for the `tabstop` Vim option (e.g. `set tabstop=4`).
- Custom mapping/unmapping commands in addition to the defaults: `noremap` and `iunmap` (PRs are welcome to implement more :) )
- `exmap [commandName] [command...]`: a command to map Ex commands. This should basically be supported in regular `:map`, but doesn't work with multi-argument commands due to a CodeMirror bug, so this is a workaround.
- `obcommand` - execute Obsidian commands, see more details below.
- `surround` - surround your selected text in visual mode or word in normal mode with text.
- `pasteinto` - paste your current clipboard into your selected text in visual mode or word in normal mode. Useful for creating hyperlinks.

Commands that fail don't generate any visible error for now.

**Important tip!** Before adding commands to your Vimrc file, you should try them in Obsidian's normal mode (type '`:`' in the editor) to make sure they work as expected.
CodeMirror's Vim mode has some limitations and bugs and not all commands will work like you'd expect.
In some cases you can find workarounds by experimenting, and the easiest way to do that is by trying interactively rather than via the Vimrc file.

## Installation

In the Obsidian.md settings under "Third-party plugin", turn off Safe mode, then browse to this plugin.

Alternatively (and less recommended), you can install it manually: just copy `main.js` and `manifest.json` to your vault `VaultFolder/.obsidian/plugins/obsidian-vimrc-support/`.

## "Please implement \[some Vim feature here\]..."

I'd like to emphasize again that this plugin is a tweak to Obsidian's built-in Vim mode, which is in turn mostly the [Vim mode of CodeMirror](https://codemirror.net/demo/vim.html). And while I am personally very fond of helping everybody make use of Vim modes everywhere, this plugin is often not the best place to implement some types of features.

1. Vim editor features (e.g. new motions) would best be implemented in CodeMirror, so other editors using this component would enjoy them too! Please consider submitting issues or pull requests [there](https://github.com/codemirror/CodeMirror/) first.
2. Features that are already implemented by other Obsidian plugins are best to stay in these plugins. Please consider asking these plugin authors to add Vim support for their features (using the CodeMirror API), or even better -- help them out :)

Having said that, adding features here in this plugin is often very easy thanks to the CodeMirror [API for extending its Vim mode](https://codemirror.net/doc/manual.html#vimapi_extending), so as the path of least resistance I will occassionally implement some requested Vim features and be happy to accept PRs.

Things I'd love to add:
- Implement some standard `vim-markdown` motions for Obsidian, e.g. `[[`, or implement for CodeMirror the 1-2 missing Ex commands required to define these keymaps in the Vimrc.
- Relative line numbers.

## Change Vimrc File Location/Name

If you want the Vimrc file name or path to be different than the default, there is a plugin setting (under Settings | Plugin Options | Vimrc Support) to change that.

## Executing Obsidian Commands with `obcommand`

The plugin defines a custom Ex command named `obcommand` to execute various Obsidian commands as an Ex command.
This is useful to map external functionality of Obsidian or other plugins to Vim shortcuts, but it's not as easy to use as one would hope.

If you just type `:obcommand` you'll get in the Developer Console (Ctrl+Shift+I) the list of commands that are currently defined by the app.
The simple syntax `:obcommand [commandName]` will execute the named command.

Some useful examples:
- `obcommand editor:insert-link`
- `obcommand editor:toggle-comment`
- `obcommand app:go-back`
- `obcommand workspace:split-vertical`

And many more.

**WARNING:** this is not a formal API that Obsidian provides and is done in a rather hacky manner.
It's definitely possible that some future version of Obsidian will break this functionality.

## Surround Text with `surround`

The plugin defines a custom Ex command named `surround` to surround either your currently selected text in visual mode or the word your cursor is over in normal mode with text.
This is particularly useful for creating wikilinks in Obsidian `[[WikiLink]]`.

The syntax follows `:surround [prefixText] [postfixText]`.

Some examples:
- `surround ( )`
- `surround [[ ]]`

Here's my surround config as an example:

```
" Surround text with [[ ]] to make a wikilink
" NOTE: must use 'map' and not 'nmap'
exmap wiki surround [[ ]]
map [[ :wiki
```

## Inserting Links/Hyperlinks with `pasteinto`

The plugin defines a custom Ex command named `pasteinto` to paste text into your currently selected text in visual mode, or the word your cursor is over in normal mode.
This is particularly useful for creating links/hyperlinks `[selected-text](paste)`.

Here's my hyperlink config as an example:
```
" Maps pasteinto to Alt-p
map <A-p> :pasteinto
```

### Mapping Obsidian Commands Within Vim

Next thing you probably wanna ask is "how do I map the great Obsidian commands to Vim commands?"

The trivial answer should have been something along the line of `:nmap <C-o> :obcommand app:go-back`, but this **does not work** because of an annoying CodeMirror bug.
Turns out that the various mapping commands of CodeMirror pass only the first argument, so when you execute your mapping if defined as above, `:obcommand` would execute with no arguments.

Here comes a custom command to the rescue, `exmap`, which you can use to "alias" Ex commands for longer Ex commands: `:exmap back obcommand app:go-back`.
You now have a simple (0 argument) Ex command named `back` that goes back in Obsidian, and *that* is something you can map.

To summarize, here's how you map `C-o` to Back:
```
exmap back obcommand app:go-back
nmap <C-o> :back
```

Note how `exmap` lists command names without colons and in `nmap` the colon is required.

## Some Help with Binding Space Chords (Doom and Spacemacs fans)

`<Space>` can be bound to make chords, such as `<Space>fs` in conjunction with obcommand to save your current file and more.
But first `<Space>` must be unbound with `unmap <Space>`.
Afterwards `<Space>` can be mapped normally as any other key.

<<<<<<< HEAD
=======
## Fixed Keyboard Layout in Normal Mode

In many languages and keyboard layouts it becomes problematic or plain impossible to use Vim keys.
The Vim keys are located in different positions on some keyboard layouts, which could be confusing when switching
layouts, and on some layouts (e.g. non-Western languages) the keys for Vim movements just don't exist.
To be able to use Vim mode with those layouts & languages, you can turn on the "fixed keyboard layout" feature in the
plugin settings.

When turned on for the first time, or when you click "capture current layout", your current keyboard layout is saved,
and that will be the layout that is used when you are in Vim normal or visual mode.
When you enter insert mode, you will type in your actual current system layout/language.

**This feature is experimental and may have unintended side-effects relating to Obsidian or editor shortcuts.**

>>>>>>> 4b1b5f7a
## Changelog

### 0.4.1
- Small fix in `surround`.

### 0.4.0
- `surround` and `pasteinto` commands (thanks @Andr3wD!)
- Vim chord display (thanks @Andr3wD!)
- Vim mode display (thanks @Andr3wD!)
- Fixed [fold and unfold bug](https://github.com/esm7/obsidian-vimrc-support/issues/35).
- The plugin now supports maintaining a fixed keyboard layout when in normal mode, if configured to do so.

### 0.3.1

- Fixed some commands not working via `obcommand` (https://github.com/esm7/obsidian-vimrc-support/issues/32)

### 0.3.0

- Added a settings file for the Vimrc file name (thank you @SalmanAlSaigal!)
- Added the `exmap` Ex command.
- Added the `obcommand` Ex command.

### 0.2.4

Fixed a race condition with yank & paste: https://github.com/esm7/obsidian-vimrc-support/issues/11

### 0.2.3

Added the `noremap` command, thanks @nadavspi!

### 0.2.2

Added the `iunmap` command, thanks @hnsol!

### 0.2.1

- Fixed [this issue](https://github.com/esm7/obsidian-vimrc-support/issues/7): setting `clipboard=unnamed` also works for pasting now (it monitors the system clipboard and updates the yank buffer if a change is detected).
- Support for the `tabstop` Vim option as asked [here](https://github.com/esm7/obsidian-vimrc-support/issues/3).

### 0.2.0

Added support for yanking to system clipboard (see above), comments and blank lines.

### 0.1.1

Fixed [an issue](https://github.com/esm7/obsidian-vimrc-support/issues/2) caused by the plugin injecting the Vimrc on every file load.
The plugin now injects the Vimrc just once for the CodeMirror class (for the class -- not object instance, because that's where CodeMirror keeps the Vim settings.)

This seems to work well, but in theory there could be Vimrc settings that are CodeMirror-object bound and not class-bound, and in that case we'll be in trouble (these settings will be lost when Obsidian replaces CodeMirror objects).
<|MERGE_RESOLUTION|>--- conflicted
+++ resolved
@@ -1,222 +1,219 @@
-# Obsidian Vimrc Support Plugin
-
-This plugin loads a file of Vim commands from `VAULT_ROOT/.obsidian.vimrc`.
-For users of the Obsidian.md Vim mode, this is very useful for making various settings (most notably keymaps) persist.
-
-Note that this plugin is **not** the Vim support of Obsidian -- that support is built-in and you can perfectly use Obsidian in Vim mode without this plugin.
-This plugin merely implements the ability to load a persistent configuration and adds a few extras.
-
-## Usage
-
-First and foremost, make sure you have the Obsidian Vim key bindings turned on -- see Editor -> Vim key bindings.
-
-Now to keep some of your Vim settings permanent, install this plugin and put a file named `.obsidian.vimrc` in your vault root.
-If you're using multiple vaults, you'll need this file on each one.
-
-Here's a simple & useful `.obsidian.vimrc` that I'm using:
-
-```
-" Have j and k navigate visual lines rather than logical ones
-nmap j gj
-nmap k gk
-" I like using H and L for beginning/end of line
-nmap H ^
-nmap L $
-" Quickly remove search highlights
-nmap <F9> :nohl
-
-" Yank to system clipboard
-set clipboard=unnamed
-
-" Go back and forward with Ctrl+O and Ctrl+I
-" (make sure to remove default Obsidian shortcuts for these to work)
-exmap back obcommand app:go-back
-nmap <C-o> :back
-exmap forward obcommand app:go-forward
-nmap <C-i> :forward
-```
-
-## Supported Commands
-
-The commands that can be used are whatever CodeMirror supports.
-I couldn't find a formal list anywhere but you can look for `defaultExCommandMap` in [the source code](https://github.com/codemirror/CodeMirror/blob/master/keymap/vim.js), or play around with trying commands in Obsidian's Vim mode.
-
-In addition to that:
-- The plugin skips blank lines and lines starting with Vimscript comments (`" ...`).
-- Special support for yanking to system clipboard can be activated by `set clipboard=unnamed` (`unnamedplus` will do the same thing).
-- Support for the `tabstop` Vim option (e.g. `set tabstop=4`).
-- Custom mapping/unmapping commands in addition to the defaults: `noremap` and `iunmap` (PRs are welcome to implement more :) )
-- `exmap [commandName] [command...]`: a command to map Ex commands. This should basically be supported in regular `:map`, but doesn't work with multi-argument commands due to a CodeMirror bug, so this is a workaround.
-- `obcommand` - execute Obsidian commands, see more details below.
-- `surround` - surround your selected text in visual mode or word in normal mode with text.
-- `pasteinto` - paste your current clipboard into your selected text in visual mode or word in normal mode. Useful for creating hyperlinks.
-
-Commands that fail don't generate any visible error for now.
-
-**Important tip!** Before adding commands to your Vimrc file, you should try them in Obsidian's normal mode (type '`:`' in the editor) to make sure they work as expected.
-CodeMirror's Vim mode has some limitations and bugs and not all commands will work like you'd expect.
-In some cases you can find workarounds by experimenting, and the easiest way to do that is by trying interactively rather than via the Vimrc file.
-
-## Installation
-
-In the Obsidian.md settings under "Third-party plugin", turn off Safe mode, then browse to this plugin.
-
-Alternatively (and less recommended), you can install it manually: just copy `main.js` and `manifest.json` to your vault `VaultFolder/.obsidian/plugins/obsidian-vimrc-support/`.
-
-## "Please implement \[some Vim feature here\]..."
-
-I'd like to emphasize again that this plugin is a tweak to Obsidian's built-in Vim mode, which is in turn mostly the [Vim mode of CodeMirror](https://codemirror.net/demo/vim.html). And while I am personally very fond of helping everybody make use of Vim modes everywhere, this plugin is often not the best place to implement some types of features.
-
-1. Vim editor features (e.g. new motions) would best be implemented in CodeMirror, so other editors using this component would enjoy them too! Please consider submitting issues or pull requests [there](https://github.com/codemirror/CodeMirror/) first.
-2. Features that are already implemented by other Obsidian plugins are best to stay in these plugins. Please consider asking these plugin authors to add Vim support for their features (using the CodeMirror API), or even better -- help them out :)
-
-Having said that, adding features here in this plugin is often very easy thanks to the CodeMirror [API for extending its Vim mode](https://codemirror.net/doc/manual.html#vimapi_extending), so as the path of least resistance I will occassionally implement some requested Vim features and be happy to accept PRs.
-
-Things I'd love to add:
-- Implement some standard `vim-markdown` motions for Obsidian, e.g. `[[`, or implement for CodeMirror the 1-2 missing Ex commands required to define these keymaps in the Vimrc.
-- Relative line numbers.
-
-## Change Vimrc File Location/Name
-
-If you want the Vimrc file name or path to be different than the default, there is a plugin setting (under Settings | Plugin Options | Vimrc Support) to change that.
-
-## Executing Obsidian Commands with `obcommand`
-
-The plugin defines a custom Ex command named `obcommand` to execute various Obsidian commands as an Ex command.
-This is useful to map external functionality of Obsidian or other plugins to Vim shortcuts, but it's not as easy to use as one would hope.
-
-If you just type `:obcommand` you'll get in the Developer Console (Ctrl+Shift+I) the list of commands that are currently defined by the app.
-The simple syntax `:obcommand [commandName]` will execute the named command.
-
-Some useful examples:
-- `obcommand editor:insert-link`
-- `obcommand editor:toggle-comment`
-- `obcommand app:go-back`
-- `obcommand workspace:split-vertical`
-
-And many more.
-
-**WARNING:** this is not a formal API that Obsidian provides and is done in a rather hacky manner.
-It's definitely possible that some future version of Obsidian will break this functionality.
-
-## Surround Text with `surround`
-
-The plugin defines a custom Ex command named `surround` to surround either your currently selected text in visual mode or the word your cursor is over in normal mode with text.
-This is particularly useful for creating wikilinks in Obsidian `[[WikiLink]]`.
-
-The syntax follows `:surround [prefixText] [postfixText]`.
-
-Some examples:
-- `surround ( )`
-- `surround [[ ]]`
-
-Here's my surround config as an example:
-
-```
-" Surround text with [[ ]] to make a wikilink
-" NOTE: must use 'map' and not 'nmap'
-exmap wiki surround [[ ]]
-map [[ :wiki
-```
-
-## Inserting Links/Hyperlinks with `pasteinto`
-
-The plugin defines a custom Ex command named `pasteinto` to paste text into your currently selected text in visual mode, or the word your cursor is over in normal mode.
-This is particularly useful for creating links/hyperlinks `[selected-text](paste)`.
-
-Here's my hyperlink config as an example:
-```
-" Maps pasteinto to Alt-p
-map <A-p> :pasteinto
-```
-
-### Mapping Obsidian Commands Within Vim
-
-Next thing you probably wanna ask is "how do I map the great Obsidian commands to Vim commands?"
-
-The trivial answer should have been something along the line of `:nmap <C-o> :obcommand app:go-back`, but this **does not work** because of an annoying CodeMirror bug.
-Turns out that the various mapping commands of CodeMirror pass only the first argument, so when you execute your mapping if defined as above, `:obcommand` would execute with no arguments.
-
-Here comes a custom command to the rescue, `exmap`, which you can use to "alias" Ex commands for longer Ex commands: `:exmap back obcommand app:go-back`.
-You now have a simple (0 argument) Ex command named `back` that goes back in Obsidian, and *that* is something you can map.
-
-To summarize, here's how you map `C-o` to Back:
-```
-exmap back obcommand app:go-back
-nmap <C-o> :back
-```
-
-Note how `exmap` lists command names without colons and in `nmap` the colon is required.
-
-## Some Help with Binding Space Chords (Doom and Spacemacs fans)
-
-`<Space>` can be bound to make chords, such as `<Space>fs` in conjunction with obcommand to save your current file and more.
-But first `<Space>` must be unbound with `unmap <Space>`.
-Afterwards `<Space>` can be mapped normally as any other key.
-
-<<<<<<< HEAD
-=======
-## Fixed Keyboard Layout in Normal Mode
-
-In many languages and keyboard layouts it becomes problematic or plain impossible to use Vim keys.
-The Vim keys are located in different positions on some keyboard layouts, which could be confusing when switching
-layouts, and on some layouts (e.g. non-Western languages) the keys for Vim movements just don't exist.
-To be able to use Vim mode with those layouts & languages, you can turn on the "fixed keyboard layout" feature in the
-plugin settings.
-
-When turned on for the first time, or when you click "capture current layout", your current keyboard layout is saved,
-and that will be the layout that is used when you are in Vim normal or visual mode.
-When you enter insert mode, you will type in your actual current system layout/language.
-
-**This feature is experimental and may have unintended side-effects relating to Obsidian or editor shortcuts.**
-
->>>>>>> 4b1b5f7a
-## Changelog
-
-### 0.4.1
-- Small fix in `surround`.
-
-### 0.4.0
-- `surround` and `pasteinto` commands (thanks @Andr3wD!)
-- Vim chord display (thanks @Andr3wD!)
-- Vim mode display (thanks @Andr3wD!)
-- Fixed [fold and unfold bug](https://github.com/esm7/obsidian-vimrc-support/issues/35).
-- The plugin now supports maintaining a fixed keyboard layout when in normal mode, if configured to do so.
-
-### 0.3.1
-
-- Fixed some commands not working via `obcommand` (https://github.com/esm7/obsidian-vimrc-support/issues/32)
-
-### 0.3.0
-
-- Added a settings file for the Vimrc file name (thank you @SalmanAlSaigal!)
-- Added the `exmap` Ex command.
-- Added the `obcommand` Ex command.
-
-### 0.2.4
-
-Fixed a race condition with yank & paste: https://github.com/esm7/obsidian-vimrc-support/issues/11
-
-### 0.2.3
-
-Added the `noremap` command, thanks @nadavspi!
-
-### 0.2.2
-
-Added the `iunmap` command, thanks @hnsol!
-
-### 0.2.1
-
-- Fixed [this issue](https://github.com/esm7/obsidian-vimrc-support/issues/7): setting `clipboard=unnamed` also works for pasting now (it monitors the system clipboard and updates the yank buffer if a change is detected).
-- Support for the `tabstop` Vim option as asked [here](https://github.com/esm7/obsidian-vimrc-support/issues/3).
-
-### 0.2.0
-
-Added support for yanking to system clipboard (see above), comments and blank lines.
-
-### 0.1.1
-
-Fixed [an issue](https://github.com/esm7/obsidian-vimrc-support/issues/2) caused by the plugin injecting the Vimrc on every file load.
-The plugin now injects the Vimrc just once for the CodeMirror class (for the class -- not object instance, because that's where CodeMirror keeps the Vim settings.)
-
-This seems to work well, but in theory there could be Vimrc settings that are CodeMirror-object bound and not class-bound, and in that case we'll be in trouble (these settings will be lost when Obsidian replaces CodeMirror objects).
+# Obsidian Vimrc Support Plugin
+
+This plugin loads a file of Vim commands from `VAULT_ROOT/.obsidian.vimrc`.
+For users of the Obsidian.md Vim mode, this is very useful for making various settings (most notably keymaps) persist.
+
+Note that this plugin is **not** the Vim support of Obsidian -- that support is built-in and you can perfectly use Obsidian in Vim mode without this plugin.
+This plugin merely implements the ability to load a persistent configuration and adds a few extras.
+
+## Usage
+
+First and foremost, make sure you have the Obsidian Vim key bindings turned on -- see Editor -> Vim key bindings.
+
+Now to keep some of your Vim settings permanent, install this plugin and put a file named `.obsidian.vimrc` in your vault root.
+If you're using multiple vaults, you'll need this file on each one.
+
+Here's a simple & useful `.obsidian.vimrc` that I'm using:
+
+```
+" Have j and k navigate visual lines rather than logical ones
+nmap j gj
+nmap k gk
+" I like using H and L for beginning/end of line
+nmap H ^
+nmap L $
+" Quickly remove search highlights
+nmap <F9> :nohl
+
+" Yank to system clipboard
+set clipboard=unnamed
+
+" Go back and forward with Ctrl+O and Ctrl+I
+" (make sure to remove default Obsidian shortcuts for these to work)
+exmap back obcommand app:go-back
+nmap <C-o> :back
+exmap forward obcommand app:go-forward
+nmap <C-i> :forward
+```
+
+## Supported Commands
+
+The commands that can be used are whatever CodeMirror supports.
+I couldn't find a formal list anywhere but you can look for `defaultExCommandMap` in [the source code](https://github.com/codemirror/CodeMirror/blob/master/keymap/vim.js), or play around with trying commands in Obsidian's Vim mode.
+
+In addition to that:
+- The plugin skips blank lines and lines starting with Vimscript comments (`" ...`).
+- Special support for yanking to system clipboard can be activated by `set clipboard=unnamed` (`unnamedplus` will do the same thing).
+- Support for the `tabstop` Vim option (e.g. `set tabstop=4`).
+- Custom mapping/unmapping commands in addition to the defaults: `noremap` and `iunmap` (PRs are welcome to implement more :) )
+- `exmap [commandName] [command...]`: a command to map Ex commands. This should basically be supported in regular `:map`, but doesn't work with multi-argument commands due to a CodeMirror bug, so this is a workaround.
+- `obcommand` - execute Obsidian commands, see more details below.
+- `surround` - surround your selected text in visual mode or word in normal mode with text.
+- `pasteinto` - paste your current clipboard into your selected text in visual mode or word in normal mode. Useful for creating hyperlinks.
+
+Commands that fail don't generate any visible error for now.
+
+**Important tip!** Before adding commands to your Vimrc file, you should try them in Obsidian's normal mode (type '`:`' in the editor) to make sure they work as expected.
+CodeMirror's Vim mode has some limitations and bugs and not all commands will work like you'd expect.
+In some cases you can find workarounds by experimenting, and the easiest way to do that is by trying interactively rather than via the Vimrc file.
+
+## Installation
+
+In the Obsidian.md settings under "Third-party plugin", turn off Safe mode, then browse to this plugin.
+
+Alternatively (and less recommended), you can install it manually: just copy `main.js` and `manifest.json` to your vault `VaultFolder/.obsidian/plugins/obsidian-vimrc-support/`.
+
+## "Please implement \[some Vim feature here\]..."
+
+I'd like to emphasize again that this plugin is a tweak to Obsidian's built-in Vim mode, which is in turn mostly the [Vim mode of CodeMirror](https://codemirror.net/demo/vim.html). And while I am personally very fond of helping everybody make use of Vim modes everywhere, this plugin is often not the best place to implement some types of features.
+
+1. Vim editor features (e.g. new motions) would best be implemented in CodeMirror, so other editors using this component would enjoy them too! Please consider submitting issues or pull requests [there](https://github.com/codemirror/CodeMirror/) first.
+2. Features that are already implemented by other Obsidian plugins are best to stay in these plugins. Please consider asking these plugin authors to add Vim support for their features (using the CodeMirror API), or even better -- help them out :)
+
+Having said that, adding features here in this plugin is often very easy thanks to the CodeMirror [API for extending its Vim mode](https://codemirror.net/doc/manual.html#vimapi_extending), so as the path of least resistance I will occassionally implement some requested Vim features and be happy to accept PRs.
+
+Things I'd love to add:
+- Implement some standard `vim-markdown` motions for Obsidian, e.g. `[[`, or implement for CodeMirror the 1-2 missing Ex commands required to define these keymaps in the Vimrc.
+- Relative line numbers.
+
+## Change Vimrc File Location/Name
+
+If you want the Vimrc file name or path to be different than the default, there is a plugin setting (under Settings | Plugin Options | Vimrc Support) to change that.
+
+## Executing Obsidian Commands with `obcommand`
+
+The plugin defines a custom Ex command named `obcommand` to execute various Obsidian commands as an Ex command.
+This is useful to map external functionality of Obsidian or other plugins to Vim shortcuts, but it's not as easy to use as one would hope.
+
+If you just type `:obcommand` you'll get in the Developer Console (Ctrl+Shift+I) the list of commands that are currently defined by the app.
+The simple syntax `:obcommand [commandName]` will execute the named command.
+
+Some useful examples:
+- `obcommand editor:insert-link`
+- `obcommand editor:toggle-comment`
+- `obcommand app:go-back`
+- `obcommand workspace:split-vertical`
+
+And many more.
+
+**WARNING:** this is not a formal API that Obsidian provides and is done in a rather hacky manner.
+It's definitely possible that some future version of Obsidian will break this functionality.
+
+## Surround Text with `surround`
+
+The plugin defines a custom Ex command named `surround` to surround either your currently selected text in visual mode or the word your cursor is over in normal mode with text.
+This is particularly useful for creating wikilinks in Obsidian `[[WikiLink]]`.
+
+The syntax follows `:surround [prefixText] [postfixText]`.
+
+Some examples:
+- `surround ( )`
+- `surround [[ ]]`
+
+Here's my surround config as an example:
+
+```
+" Surround text with [[ ]] to make a wikilink
+" NOTE: must use 'map' and not 'nmap'
+exmap wiki surround [[ ]]
+map [[ :wiki
+```
+
+## Inserting Links/Hyperlinks with `pasteinto`
+
+The plugin defines a custom Ex command named `pasteinto` to paste text into your currently selected text in visual mode, or the word your cursor is over in normal mode.
+This is particularly useful for creating links/hyperlinks `[selected-text](paste)`.
+
+Here's my hyperlink config as an example:
+```
+" Maps pasteinto to Alt-p
+map <A-p> :pasteinto
+```
+
+### Mapping Obsidian Commands Within Vim
+
+Next thing you probably wanna ask is "how do I map the great Obsidian commands to Vim commands?"
+
+The trivial answer should have been something along the line of `:nmap <C-o> :obcommand app:go-back`, but this **does not work** because of an annoying CodeMirror bug.
+Turns out that the various mapping commands of CodeMirror pass only the first argument, so when you execute your mapping if defined as above, `:obcommand` would execute with no arguments.
+
+Here comes a custom command to the rescue, `exmap`, which you can use to "alias" Ex commands for longer Ex commands: `:exmap back obcommand app:go-back`.
+You now have a simple (0 argument) Ex command named `back` that goes back in Obsidian, and *that* is something you can map.
+
+To summarize, here's how you map `C-o` to Back:
+```
+exmap back obcommand app:go-back
+nmap <C-o> :back
+```
+
+Note how `exmap` lists command names without colons and in `nmap` the colon is required.
+
+## Some Help with Binding Space Chords (Doom and Spacemacs fans)
+
+`<Space>` can be bound to make chords, such as `<Space>fs` in conjunction with obcommand to save your current file and more.
+But first `<Space>` must be unbound with `unmap <Space>`.
+Afterwards `<Space>` can be mapped normally as any other key.
+
+## Fixed Keyboard Layout in Normal Mode
+
+In many languages and keyboard layouts it becomes problematic or plain impossible to use Vim keys.
+The Vim keys are located in different positions on some keyboard layouts, which could be confusing when switching
+layouts, and on some layouts (e.g. non-Western languages) the keys for Vim movements just don't exist.
+To be able to use Vim mode with those layouts & languages, you can turn on the "fixed keyboard layout" feature in the
+plugin settings.
+
+When turned on for the first time, or when you click "capture current layout", your current keyboard layout is saved,
+and that will be the layout that is used when you are in Vim normal or visual mode.
+When you enter insert mode, you will type in your actual current system layout/language.
+
+**This feature is experimental and may have unintended side-effects relating to Obsidian or editor shortcuts.**
+
+## Changelog
+
+### 0.4.1
+- Small fix in `surround`.
+
+### 0.4.0
+- `surround` and `pasteinto` commands (thanks @Andr3wD!)
+- Vim chord display (thanks @Andr3wD!)
+- Vim mode display (thanks @Andr3wD!)
+- Fixed [fold and unfold bug](https://github.com/esm7/obsidian-vimrc-support/issues/35).
+- The plugin now supports maintaining a fixed keyboard layout when in normal mode, if configured to do so.
+
+### 0.3.1
+
+- Fixed some commands not working via `obcommand` (https://github.com/esm7/obsidian-vimrc-support/issues/32)
+
+### 0.3.0
+
+- Added a settings file for the Vimrc file name (thank you @SalmanAlSaigal!)
+- Added the `exmap` Ex command.
+- Added the `obcommand` Ex command.
+
+### 0.2.4
+
+Fixed a race condition with yank & paste: https://github.com/esm7/obsidian-vimrc-support/issues/11
+
+### 0.2.3
+
+Added the `noremap` command, thanks @nadavspi!
+
+### 0.2.2
+
+Added the `iunmap` command, thanks @hnsol!
+
+### 0.2.1
+
+- Fixed [this issue](https://github.com/esm7/obsidian-vimrc-support/issues/7): setting `clipboard=unnamed` also works for pasting now (it monitors the system clipboard and updates the yank buffer if a change is detected).
+- Support for the `tabstop` Vim option as asked [here](https://github.com/esm7/obsidian-vimrc-support/issues/3).
+
+### 0.2.0
+
+Added support for yanking to system clipboard (see above), comments and blank lines.
+
+### 0.1.1
+
+Fixed [an issue](https://github.com/esm7/obsidian-vimrc-support/issues/2) caused by the plugin injecting the Vimrc on every file load.
+The plugin now injects the Vimrc just once for the CodeMirror class (for the class -- not object instance, because that's where CodeMirror keeps the Vim settings.)
+
+This seems to work well, but in theory there could be Vimrc settings that are CodeMirror-object bound and not class-bound, and in that case we'll be in trouble (these settings will be lost when Obsidian replaces CodeMirror objects).